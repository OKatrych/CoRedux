--- conflicted
+++ resolved
@@ -97,19 +97,7 @@
 
         inner class It(private val composedMessage: String) {
 
-<<<<<<< HEAD
-            fun renderedState(expectedState: PaginationStateMachine.State) {
-
-                val states = stateRecorder.renderedStates()
-                    .take(allCapturedStatesSoFar.size + 1L)
-                    .toList()
-                    .timeout(30, TimeUnit.SECONDS)
-                    .blockingGet()
-
-                val expectedStates = allCapturedStatesSoFar + expectedState
-=======
-            internal fun renderedState(expectedState: PaginationStateMachine.State) {
->>>>>>> 23649811
+            internal fun assertStateRendered(expectedState: PaginationStateMachine.State) {
 
                 val (recordedStates, verifiedHistory) = stateHistory.waitUntilNextRenderedState()
                 val expectedStates = verifiedHistory + expectedState
@@ -126,7 +114,7 @@
         infix fun String.byRendering(expectedState: PaginationStateMachine.State) {
             val message = this
             val it = It("$composedMessage *IT* $message")
-            it.renderedState(expectedState)
+            it.assertStateRendered(expectedState)
         }
     }
 
